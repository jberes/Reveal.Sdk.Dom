--- conflicted
+++ resolved
@@ -1,254 +1,251 @@
-using Reveal.Sdk;
-using Reveal.Sdk.Data;
-using Reveal.Sdk.Data.Amazon.Athena;
-using Reveal.Sdk.Data.Amazon.Redshift;
-using Reveal.Sdk.Data.Amazon.S3;
-using Reveal.Sdk.Data.Box;
-using Reveal.Sdk.Data.Dropbox;
-using Reveal.Sdk.Data.Excel;
-using Reveal.Sdk.Data.Google.Analytics4;
-using Reveal.Sdk.Data.Google.BigQuery;
-using Reveal.Sdk.Data.Google.Drive;
-using Reveal.Sdk.Data.Json;
-using Reveal.Sdk.Data.Microsoft.AnalysisServices;
-using Reveal.Sdk.Data.Microsoft.OneDrive;
-using Reveal.Sdk.Data.Microsoft.SqlServer;
-using Reveal.Sdk.Data.Microsoft.SynapseAnalytics;
-using Reveal.Sdk.Data.MongoDB;
-using Reveal.Sdk.Data.MySql;
-using Reveal.Sdk.Data.OData;
-using Reveal.Sdk.Data.Oracle;
-using Reveal.Sdk.Data.PostgreSQL;
-using Reveal.Sdk.Data.Rest;
-using Reveal.Sdk.Data.Snowflake;
-using Reveal.Sdk.Dom;
-using Reveal.Sdk.Dom.Data;
-using Sandbox.DashboardCreators;
-using Sandbox.DashboardFactories;
-using Sandbox.RevealSDK;
-using System;
-using System.Collections.Generic;
-using System.IO;
-using System.Linq;
-using System.Windows;
-
-namespace Sandbox
-{
-    /// <summary>
-    /// Interaction logic for MainWindow.xaml
-    /// </summary>
-    public partial class MainWindow : Window
-    {
-        static readonly string _dashboardFilePath = Path.Combine(Environment.CurrentDirectory, "Dashboards");
-        static readonly string _readFilePath = Path.Combine(_dashboardFilePath, "Healthcare.rdash");
-
-        List<IDashboardCreator> _dashboardCreators = new List<IDashboardCreator>
-        {
-            new CampaignsDashboard(),
-            new CustomDashboard(),
-            new DashboardLinkingDashboard(),
-            new HealthcareDashboard(),
-            new ManufacturingDashboard(),
-            new MarketingDashboard(),
-            new MSAzureSqlServerDSDashboard(),
-            new PostgresqlDashboard(),
-            new RestDataSourceDashboard(),
-            new SalesDashboard(),
-            new SnowflakeDashboard(),
-            new SqlServerDataSourceDashboards(),
-            new OracleDataSourceDashboard(),
-        };
-
-        public MainWindow()
-        {
-            InitializeComponent();
-
-            RevealSdkSettings.DataSourceProvider = new DataSourceProvider();
-            RevealSdkSettings.AuthenticationProvider = new AuthenticationProvider();
-            RevealSdkSettings.DataSources.RegisterMicrosoftSqlServer().RegisterMicrosoftAnalysisServices().RegisterPostgreSQL();
-<<<<<<< HEAD
-            RevealSdkSettings.DataSources.RegisterOracle();
-=======
-            RevealSdkSettings.DataSources.RegisterSnowflake();
->>>>>>> 8246bb6d
-
-            LoadDashboards();
-
-            _revealView.LinkedDashboardProvider = (string dashboardId, string linkTitle) =>
-            {
-                var path = Path.Combine(_dashboardFilePath, $"{dashboardId}.rdash");
-                if (File.Exists(path))
-                    return new RVDashboard(path);
-
-                return null;
-            };
-
-            _revealView.DataSourcesRequested += RevealView_DataSourcesRequested;
-        }
-
-        private void RevealView_DataSourcesRequested(object sender, DataSourcesRequestedEventArgs e)
-        {
-            var ds = new List<RVDashboardDataSource>();
-            var dsi = new List<RVDataSourceItem>();
-
-            //REST
-            //var jsonRestDS = new RVRESTDataSource();
-            //jsonRestDS.Title = "REST DS JSON";
-            //jsonRestDS.Subtitle = "REST DS JSON Subtitle";
-            //jsonRestDS.UseAnonymousAuthentication = true;
-            //jsonRestDS.Url = "https://excel2json.io/api/share/6e0f06b3-72d3-4fec-7984-08da43f56bb9";
-            //ds.Add(jsonRestDS);
-
-            //REST well defined
-            //var jsonRestDS = new RVRESTDataSource();
-            //jsonRestDS.Title = "REST DS JSON";
-            //jsonRestDS.Subtitle = "REST DS JSON Subtitle";
-            //jsonRestDS.UseAnonymousAuthentication = true;
-            //jsonRestDS.Url = "https://excel2json.io/api/share/6e0f06b3-72d3-4fec-7984-08da43f56bb9";
-            //ds.Add(jsonRestDS);
-
-            //var jsonRestDSI = new RVRESTDataSourceItem(jsonRestDS);
-            //jsonRestDSI.Title = "REST DSI JSON";
-            //jsonRestDSI.Subtitle = "REST JSON DSI Subtitle";
-
-            //var jsonDSI = new RVJsonDataSourceItem(jsonRestDSI);
-            //jsonDSI.Title = "JSON DSI";
-            //jsonDSI.Subtitle = "JSON DSI Subtitle";
-            //jsonDSI.Config = @"
-            //{
-            //    ""iterationDepth"": 0,
-            //    ""columnsConfig"": [
-            //        {
-            //            ""key"": ""CategoryID"",
-            //            ""type"": 1
-            //        },
-            //        {
-            //            ""key"": ""CategoryName"",
-            //            ""type"": 0
-            //        },
-            //        {
-            //            ""key"": ""ProductName"",
-            //            ""type"": 0
-            //        },
-            //        {
-            //            ""key"": ""ProductSales"",
-            //            ""type"": 1
-            //        }
-            //    ]
-            //}";
-            //dsi.Add(jsonDSI);
-
-            //REST Excel well defined
-            //var restExcelDS = new RVRESTDataSource();
-            //restExcelDS.Title = "REST Excel";
-            //restExcelDS.Subtitle = "Samples.xlsz";
-            //restExcelDS.UseAnonymousAuthentication = true;
-            //restExcelDS.Url = "http://dl.infragistics.com/reportplus/reveal/samples/Samples.xlsx";
-            //ds.Add(restExcelDS);
-
-            //var restDSI = new RVRESTDataSourceItem(restExcelDS);
-            //restDSI.Title = "REST Data Source Item";
-            //restDSI.Subtitle = "REST DSI Subtitle";
-
-            //var excelDSI = new RVExcelDataSourceItem(restDSI);
-            //excelDSI.Title = "Excel Data Source Item";
-            //excelDSI.Subtitle = "Marketing Sheet";
-            //excelDSI.Sheet = "Marketing";
-            //dsi.Add(excelDSI);
-
-            var sqlDS = new RVSqlServerDataSource();
-            sqlDS.Title = "SQL Server Data Source";
-            sqlDS.Subtitle = "SQL Server DS Subtitle";
-            sqlDS.Host = "Brian-Desktop\\SQLEXPRESS";
-            sqlDS.Database = "Northwind"; //this is required
-            ds.Add(sqlDS);
-
-            var sqlDSI = new RVSqlServerDataSourceItem(sqlDS);
-            sqlDSI.Title = "SQL Server Data Source Item";
-            sqlDSI.Subtitle = "SQL Server DSI Subtitle";
-            sqlDSI.Table = "Customers";
-            dsi.Add(sqlDSI);
-
-
-            //var webDS = new RVWebResourceDataSource();
-            //webDS.UseAnonymousAuthentication = true;
-            //webDS.Title = "Web Resource";
-            //webDS.Url = "http://dl.infragistics.com/reportplus/reveal/samples/Samples.xlsx";
-            //ds.Add(webDS);
-
-            //var http = new RVHttpAnalysisServicesDataSource();
-            //http.Title = "HTTP Analysis Services";
-            //http.Subtitle = "HTTP Analysis Services Subtitle";
-            //http.Url = "http://revealdb01.infragistics.local/OLAP/msmdpump.dll";
-            //http.Catalog = "Adventure Works DW 2008R2";
-            //ds.Add(http);
-
-            //var httpItem = new RVAnalysisServicesDataSourceItem(http);
-            //httpItem.Title = "HTTP Analysis Services Item";
-            //httpItem.Subtitle = "HTTP Analysis Services Item Subtitle";
-            //httpItem.Cube = "Adventure Works";
-            //dsi.Add(httpItem);           
-
-            e.Callback(new RevealDataSources(ds, dsi, true));
-        }
-
-        private async void RevealView_SaveDashboard(object sender, DashboardSaveEventArgs e)
-        {
-            //var json = _revealView.Dashboard.ExportToJson();
-            var path = Path.Combine(Environment.CurrentDirectory, $"Dashboards/{e.Name}.rdash");
-            var data = await e.Serialize();
-            var json = _revealView.Dashboard.ExportToJson();
-            using (var output = File.Open(path, FileMode.OpenOrCreate))
-            {
-                output.Write(data, 0, data.Length);
-            }
-
-            e.SaveFinished();
-        }
-
-        private void Load_Dashboard(object sender, RoutedEventArgs e)
-        {
-            _revealView.Dashboard = new RVDashboard(_readFilePath);
-        }
-
-        private void Clear_Dashboard(object sender, RoutedEventArgs e)
-        {
-            _revealView.Dashboard = new RVDashboard();
-        }
-
-        private async void Read_Dashboard(object sender, RoutedEventArgs e)
-        {
-            var document = RdashDocument.Load(_readFilePath);
-            var json = document.ToJsonString();
-            _revealView.Dashboard = await RVDashboard.LoadFromJsonAsync(json);
-        }
-
-        private async void CreateDashboardWithTypeBtn_Click(object sender, RoutedEventArgs e)
-        {
-            var creator = _dashboardTypeSelector.SelectedItem as IDashboardCreator;
-            if (creator != null)
-            {
-                RdashDocument document = creator.CreateDashboard();
-                var json = document.ToJsonString();
-                _revealView.Dashboard = await RVDashboard.LoadFromJsonAsync(json);
-
-                // Save the last selected item to application settings
-                Properties.Settings.Default.LastSelectedDashboard = creator.Name;
-                Properties.Settings.Default.Save();
-            }
-        }
-
-        private void LoadDashboards()
-        {
-            _dashboardTypeSelector.ItemsSource = _dashboardCreators;
-
-            // Load the last selected item from application settings
-            var lastSelectedName = Properties.Settings.Default.LastSelectedDashboard;
-            if (!string.IsNullOrEmpty(lastSelectedName))
-            {
-                var selectedDashboard = _dashboardCreators.FirstOrDefault(x => x.Name == lastSelectedName);
-                _dashboardTypeSelector.SelectedItem = selectedDashboard;
-            }
-        }
-    }
-}
+using Reveal.Sdk;
+using Reveal.Sdk.Data;
+using Reveal.Sdk.Data.Amazon.Athena;
+using Reveal.Sdk.Data.Amazon.Redshift;
+using Reveal.Sdk.Data.Amazon.S3;
+using Reveal.Sdk.Data.Box;
+using Reveal.Sdk.Data.Dropbox;
+using Reveal.Sdk.Data.Excel;
+using Reveal.Sdk.Data.Google.Analytics4;
+using Reveal.Sdk.Data.Google.BigQuery;
+using Reveal.Sdk.Data.Google.Drive;
+using Reveal.Sdk.Data.Json;
+using Reveal.Sdk.Data.Microsoft.AnalysisServices;
+using Reveal.Sdk.Data.Microsoft.OneDrive;
+using Reveal.Sdk.Data.Microsoft.SqlServer;
+using Reveal.Sdk.Data.Microsoft.SynapseAnalytics;
+using Reveal.Sdk.Data.MongoDB;
+using Reveal.Sdk.Data.MySql;
+using Reveal.Sdk.Data.OData;
+using Reveal.Sdk.Data.Oracle;
+using Reveal.Sdk.Data.PostgreSQL;
+using Reveal.Sdk.Data.Rest;
+using Reveal.Sdk.Data.Snowflake;
+using Reveal.Sdk.Dom;
+using Reveal.Sdk.Dom.Data;
+using Sandbox.DashboardCreators;
+using Sandbox.DashboardFactories;
+using Sandbox.RevealSDK;
+using System;
+using System.Collections.Generic;
+using System.IO;
+using System.Linq;
+using System.Windows;
+
+namespace Sandbox
+{
+    /// <summary>
+    /// Interaction logic for MainWindow.xaml
+    /// </summary>
+    public partial class MainWindow : Window
+    {
+        static readonly string _dashboardFilePath = Path.Combine(Environment.CurrentDirectory, "Dashboards");
+        static readonly string _readFilePath = Path.Combine(_dashboardFilePath, "Healthcare.rdash");
+
+        List<IDashboardCreator> _dashboardCreators = new List<IDashboardCreator>
+        {
+            new CampaignsDashboard(),
+            new CustomDashboard(),
+            new DashboardLinkingDashboard(),
+            new HealthcareDashboard(),
+            new ManufacturingDashboard(),
+            new MarketingDashboard(),
+            new MSAzureSqlServerDSDashboard(),
+            new PostgresqlDashboard(),
+            new RestDataSourceDashboard(),
+            new SalesDashboard(),
+            new SnowflakeDashboard(),
+            new SqlServerDataSourceDashboards(),
+            new OracleDataSourceDashboard(),
+        };
+
+        public MainWindow()
+        {
+            InitializeComponent();
+
+            RevealSdkSettings.DataSourceProvider = new DataSourceProvider();
+            RevealSdkSettings.AuthenticationProvider = new AuthenticationProvider();
+            RevealSdkSettings.DataSources.RegisterMicrosoftSqlServer().RegisterMicrosoftAnalysisServices().RegisterPostgreSQL();
+            RevealSdkSettings.DataSources.RegisterOracle();
+            RevealSdkSettings.DataSources.RegisterSnowflake();
+
+            LoadDashboards();
+
+            _revealView.LinkedDashboardProvider = (string dashboardId, string linkTitle) =>
+            {
+                var path = Path.Combine(_dashboardFilePath, $"{dashboardId}.rdash");
+                if (File.Exists(path))
+                    return new RVDashboard(path);
+
+                return null;
+            };
+
+            _revealView.DataSourcesRequested += RevealView_DataSourcesRequested;
+        }
+
+        private void RevealView_DataSourcesRequested(object sender, DataSourcesRequestedEventArgs e)
+        {
+            var ds = new List<RVDashboardDataSource>();
+            var dsi = new List<RVDataSourceItem>();
+
+            //REST
+            //var jsonRestDS = new RVRESTDataSource();
+            //jsonRestDS.Title = "REST DS JSON";
+            //jsonRestDS.Subtitle = "REST DS JSON Subtitle";
+            //jsonRestDS.UseAnonymousAuthentication = true;
+            //jsonRestDS.Url = "https://excel2json.io/api/share/6e0f06b3-72d3-4fec-7984-08da43f56bb9";
+            //ds.Add(jsonRestDS);
+
+            //REST well defined
+            //var jsonRestDS = new RVRESTDataSource();
+            //jsonRestDS.Title = "REST DS JSON";
+            //jsonRestDS.Subtitle = "REST DS JSON Subtitle";
+            //jsonRestDS.UseAnonymousAuthentication = true;
+            //jsonRestDS.Url = "https://excel2json.io/api/share/6e0f06b3-72d3-4fec-7984-08da43f56bb9";
+            //ds.Add(jsonRestDS);
+
+            //var jsonRestDSI = new RVRESTDataSourceItem(jsonRestDS);
+            //jsonRestDSI.Title = "REST DSI JSON";
+            //jsonRestDSI.Subtitle = "REST JSON DSI Subtitle";
+
+            //var jsonDSI = new RVJsonDataSourceItem(jsonRestDSI);
+            //jsonDSI.Title = "JSON DSI";
+            //jsonDSI.Subtitle = "JSON DSI Subtitle";
+            //jsonDSI.Config = @"
+            //{
+            //    ""iterationDepth"": 0,
+            //    ""columnsConfig"": [
+            //        {
+            //            ""key"": ""CategoryID"",
+            //            ""type"": 1
+            //        },
+            //        {
+            //            ""key"": ""CategoryName"",
+            //            ""type"": 0
+            //        },
+            //        {
+            //            ""key"": ""ProductName"",
+            //            ""type"": 0
+            //        },
+            //        {
+            //            ""key"": ""ProductSales"",
+            //            ""type"": 1
+            //        }
+            //    ]
+            //}";
+            //dsi.Add(jsonDSI);
+
+            //REST Excel well defined
+            //var restExcelDS = new RVRESTDataSource();
+            //restExcelDS.Title = "REST Excel";
+            //restExcelDS.Subtitle = "Samples.xlsz";
+            //restExcelDS.UseAnonymousAuthentication = true;
+            //restExcelDS.Url = "http://dl.infragistics.com/reportplus/reveal/samples/Samples.xlsx";
+            //ds.Add(restExcelDS);
+
+            //var restDSI = new RVRESTDataSourceItem(restExcelDS);
+            //restDSI.Title = "REST Data Source Item";
+            //restDSI.Subtitle = "REST DSI Subtitle";
+
+            //var excelDSI = new RVExcelDataSourceItem(restDSI);
+            //excelDSI.Title = "Excel Data Source Item";
+            //excelDSI.Subtitle = "Marketing Sheet";
+            //excelDSI.Sheet = "Marketing";
+            //dsi.Add(excelDSI);
+
+            var sqlDS = new RVSqlServerDataSource();
+            sqlDS.Title = "SQL Server Data Source";
+            sqlDS.Subtitle = "SQL Server DS Subtitle";
+            sqlDS.Host = "Brian-Desktop\\SQLEXPRESS";
+            sqlDS.Database = "Northwind"; //this is required
+            ds.Add(sqlDS);
+
+            var sqlDSI = new RVSqlServerDataSourceItem(sqlDS);
+            sqlDSI.Title = "SQL Server Data Source Item";
+            sqlDSI.Subtitle = "SQL Server DSI Subtitle";
+            sqlDSI.Table = "Customers";
+            dsi.Add(sqlDSI);
+
+
+            //var webDS = new RVWebResourceDataSource();
+            //webDS.UseAnonymousAuthentication = true;
+            //webDS.Title = "Web Resource";
+            //webDS.Url = "http://dl.infragistics.com/reportplus/reveal/samples/Samples.xlsx";
+            //ds.Add(webDS);
+
+            //var http = new RVHttpAnalysisServicesDataSource();
+            //http.Title = "HTTP Analysis Services";
+            //http.Subtitle = "HTTP Analysis Services Subtitle";
+            //http.Url = "http://revealdb01.infragistics.local/OLAP/msmdpump.dll";
+            //http.Catalog = "Adventure Works DW 2008R2";
+            //ds.Add(http);
+
+            //var httpItem = new RVAnalysisServicesDataSourceItem(http);
+            //httpItem.Title = "HTTP Analysis Services Item";
+            //httpItem.Subtitle = "HTTP Analysis Services Item Subtitle";
+            //httpItem.Cube = "Adventure Works";
+            //dsi.Add(httpItem);           
+
+            e.Callback(new RevealDataSources(ds, dsi, true));
+        }
+
+        private async void RevealView_SaveDashboard(object sender, DashboardSaveEventArgs e)
+        {
+            //var json = _revealView.Dashboard.ExportToJson();
+            var path = Path.Combine(Environment.CurrentDirectory, $"Dashboards/{e.Name}.rdash");
+            var data = await e.Serialize();
+            var json = _revealView.Dashboard.ExportToJson();
+            using (var output = File.Open(path, FileMode.OpenOrCreate))
+            {
+                output.Write(data, 0, data.Length);
+            }
+
+            e.SaveFinished();
+        }
+
+        private void Load_Dashboard(object sender, RoutedEventArgs e)
+        {
+            _revealView.Dashboard = new RVDashboard(_readFilePath);
+        }
+
+        private void Clear_Dashboard(object sender, RoutedEventArgs e)
+        {
+            _revealView.Dashboard = new RVDashboard();
+        }
+
+        private async void Read_Dashboard(object sender, RoutedEventArgs e)
+        {
+            var document = RdashDocument.Load(_readFilePath);
+            var json = document.ToJsonString();
+            _revealView.Dashboard = await RVDashboard.LoadFromJsonAsync(json);
+        }
+
+        private async void CreateDashboardWithTypeBtn_Click(object sender, RoutedEventArgs e)
+        {
+            var creator = _dashboardTypeSelector.SelectedItem as IDashboardCreator;
+            if (creator != null)
+            {
+                RdashDocument document = creator.CreateDashboard();
+                var json = document.ToJsonString();
+                _revealView.Dashboard = await RVDashboard.LoadFromJsonAsync(json);
+
+                // Save the last selected item to application settings
+                Properties.Settings.Default.LastSelectedDashboard = creator.Name;
+                Properties.Settings.Default.Save();
+            }
+        }
+
+        private void LoadDashboards()
+        {
+            _dashboardTypeSelector.ItemsSource = _dashboardCreators;
+
+            // Load the last selected item from application settings
+            var lastSelectedName = Properties.Settings.Default.LastSelectedDashboard;
+            if (!string.IsNullOrEmpty(lastSelectedName))
+            {
+                var selectedDashboard = _dashboardCreators.FirstOrDefault(x => x.Name == lastSelectedName);
+                _dashboardTypeSelector.SelectedItem = selectedDashboard;
+            }
+        }
+    }
+}