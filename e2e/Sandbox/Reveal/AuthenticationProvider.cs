﻿using Reveal.Sdk.Data;
using Reveal.Sdk.Data.Microsoft.AnalysisServices;
using Reveal.Sdk.Data.Microsoft.SqlServer;
using Reveal.Sdk.Data.PostgreSQL;
using System.Threading.Tasks;

namespace Sandbox.RevealSDK
{
    internal class AuthenticationProvider : IRVAuthenticationProvider
    {
        public Task<IRVDataSourceCredential> ResolveCredentialsAsync(RVDashboardDataSource dataSource)
        {
            IRVDataSourceCredential userCredential = null;
            if (dataSource is RVAzureSqlDataSource)
            {
                userCredential = new RVUsernamePasswordDataSourceCredential("azure-username", "password");
            }
            else if (dataSource is RVSqlServerDataSource)
            {
                userCredential = new RVUsernamePasswordDataSourceCredential();
            }
            else if (dataSource is RVNativeAnalysisServicesDataSource)
            {
                userCredential = new RVUsernamePasswordDataSourceCredential("username", "password", "domain");
            }
<<<<<<< HEAD
            
=======
            else if (dataSource is RVPostgresDataSource)
            {
                userCredential = new RVUsernamePasswordDataSourceCredential("postgres", "postgres");
            }
>>>>>>> 05aaf206
            return Task.FromResult(userCredential);
        }
    }
}
<|MERGE_RESOLUTION|>--- conflicted
+++ resolved
@@ -1,37 +1,33 @@
-﻿using Reveal.Sdk.Data;
-using Reveal.Sdk.Data.Microsoft.AnalysisServices;
-using Reveal.Sdk.Data.Microsoft.SqlServer;
-using Reveal.Sdk.Data.PostgreSQL;
-using System.Threading.Tasks;
-
-namespace Sandbox.RevealSDK
-{
-    internal class AuthenticationProvider : IRVAuthenticationProvider
-    {
-        public Task<IRVDataSourceCredential> ResolveCredentialsAsync(RVDashboardDataSource dataSource)
-        {
-            IRVDataSourceCredential userCredential = null;
-            if (dataSource is RVAzureSqlDataSource)
-            {
-                userCredential = new RVUsernamePasswordDataSourceCredential("azure-username", "password");
-            }
-            else if (dataSource is RVSqlServerDataSource)
-            {
-                userCredential = new RVUsernamePasswordDataSourceCredential();
-            }
-            else if (dataSource is RVNativeAnalysisServicesDataSource)
-            {
-                userCredential = new RVUsernamePasswordDataSourceCredential("username", "password", "domain");
-            }
-<<<<<<< HEAD
-            
-=======
-            else if (dataSource is RVPostgresDataSource)
-            {
-                userCredential = new RVUsernamePasswordDataSourceCredential("postgres", "postgres");
-            }
->>>>>>> 05aaf206
-            return Task.FromResult(userCredential);
-        }
-    }
-}
+﻿using Reveal.Sdk.Data;
+using Reveal.Sdk.Data.Microsoft.AnalysisServices;
+using Reveal.Sdk.Data.Microsoft.SqlServer;
+using Reveal.Sdk.Data.PostgreSQL;
+using System.Threading.Tasks;
+
+namespace Sandbox.RevealSDK
+{
+    internal class AuthenticationProvider : IRVAuthenticationProvider
+    {
+        public Task<IRVDataSourceCredential> ResolveCredentialsAsync(RVDashboardDataSource dataSource)
+        {
+            IRVDataSourceCredential userCredential = null;
+            if (dataSource is RVAzureSqlDataSource)
+            {
+                userCredential = new RVUsernamePasswordDataSourceCredential("azure-username", "password");
+            }
+            else if (dataSource is RVSqlServerDataSource)
+            {
+                userCredential = new RVUsernamePasswordDataSourceCredential();
+            }
+            else if (dataSource is RVNativeAnalysisServicesDataSource)
+            {
+                userCredential = new RVUsernamePasswordDataSourceCredential("username", "password", "domain");
+            }
+            else if (dataSource is RVPostgresDataSource)
+            {
+                userCredential = new RVUsernamePasswordDataSourceCredential("postgres", "postgres");
+            }
+            return Task.FromResult(userCredential);
+        }
+    }
+}