--- conflicted
+++ resolved
@@ -1,39 +1,34 @@
-﻿using Reveal.Sdk.Data;
-using Reveal.Sdk.Data.Microsoft.AnalysisServices;
-using Reveal.Sdk.Data.Microsoft.SqlServer;
-<<<<<<< HEAD
-using Reveal.Sdk.Data.Oracle;
-=======
-using Reveal.Sdk.Data.PostgreSQL;
->>>>>>> 05aaf206
-using System.Threading.Tasks;
-
-namespace Sandbox.RevealSDK
-{
-    internal class AuthenticationProvider : IRVAuthenticationProvider
-    {
-        public Task<IRVDataSourceCredential> ResolveCredentialsAsync(RVDashboardDataSource dataSource)
-        {
-            IRVDataSourceCredential userCredential = null;
-            if (dataSource is RVSqlServerDataSource)
-            {
-                userCredential = new RVUsernamePasswordDataSourceCredential();
-            }
-            else if (dataSource is RVNativeAnalysisServicesDataSource)
-            {
-                userCredential = new RVUsernamePasswordDataSourceCredential("username", "password", "domain");
-            }
-<<<<<<< HEAD
-            else if (dataSource is RVOracleDataSource)
-            {
-                userCredential = new RVUsernamePasswordDataSourceCredential("northwind", "northwind");
-=======
-            else if (dataSource is RVPostgresDataSource)
-            {
-                userCredential = new RVUsernamePasswordDataSourceCredential("postgres", "postgres");
->>>>>>> 05aaf206
-            }
-            return Task.FromResult(userCredential);
-        }
-    }
-}
+﻿using Reveal.Sdk.Data;
+using Reveal.Sdk.Data.Microsoft.AnalysisServices;
+using Reveal.Sdk.Data.Microsoft.SqlServer;
+using Reveal.Sdk.Data.PostgreSQL;
+using Reveal.Sdk.Data.Oracle;
+using System.Threading.Tasks;
+
+namespace Sandbox.RevealSDK
+{
+    internal class AuthenticationProvider : IRVAuthenticationProvider
+    {
+        public Task<IRVDataSourceCredential> ResolveCredentialsAsync(RVDashboardDataSource dataSource)
+        {
+            IRVDataSourceCredential userCredential = null;
+            if (dataSource is RVSqlServerDataSource)
+            {
+                userCredential = new RVUsernamePasswordDataSourceCredential();
+            }
+            else if (dataSource is RVNativeAnalysisServicesDataSource)
+            {
+                userCredential = new RVUsernamePasswordDataSourceCredential("username", "password", "domain");
+            }
+            else if (dataSource is RVPostgresDataSource)
+            {
+                userCredential = new RVUsernamePasswordDataSourceCredential("postgres", "postgres");
+            }
+            else if (dataSource is RVOracleDataSource)
+            {
+                userCredential = new RVUsernamePasswordDataSourceCredential("username", "password");
+            }
+            return Task.FromResult(userCredential);
+        }
+    }
+}